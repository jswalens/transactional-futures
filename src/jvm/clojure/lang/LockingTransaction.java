/**
 *   Copyright (c) Rich Hickey. All rights reserved.
 *   The use and distribution terms for this software are covered by the
 *   Eclipse Public License 1.0 (http://opensource.org/licenses/eclipse-1.0.php)
 *   which can be found in the file epl-v10.html at the root of this distribution.
 *   By using this software in any fashion, you are agreeing to be bound by
 * 	 the terms of this license.
 *   You must not remove this notice, or any other, from this software.
 **/

/* rich Jul 26, 2007 */

package clojure.lang;

import java.util.*;
import java.util.concurrent.atomic.AtomicInteger;
import java.util.concurrent.atomic.AtomicLong;
import java.util.concurrent.Callable;
import java.util.concurrent.TimeUnit;

@SuppressWarnings({"SynchronizeOnNonFinalField"})
public class LockingTransaction{

public static final int RETRY_LIMIT = 10000;
public static final int LOCK_WAIT_MSECS = 100;
public static final long BARGE_WAIT_NANOS = 10 * 1000000;
//public static int COMMUTE_RETRY_LIMIT = 10;

static final int RUNNING = 0;
static final int COMMITTING = 1;
static final int RETRY = 2;
static final int KILLED = 3;
static final int COMMITTED = 4;

final static ThreadLocal<LockingTransaction> transaction = new ThreadLocal<LockingTransaction>();


static class RetryEx extends Error{
}

static class AbortException extends Exception{
}

public static class Info{
	final AtomicInteger status;
	final long startPoint;


	public Info(int status, long startPoint){
		this.status = new AtomicInteger(status);
		this.startPoint = startPoint;
	}

	public boolean running(){
		int s = status.get();
		return s == RUNNING || s == COMMITTING;
	}
}

static class CFn{
	final IFn fn;
	final ISeq args;

	public CFn(IFn fn, ISeq args){
		this.fn = fn;
		this.args = args;
	}
}
//total order on transactions
//transactions will consume a point for init, for each retry, and on commit if writing
final private static AtomicLong lastPoint = new AtomicLong();

void getReadPoint(){
	readPoint = lastPoint.incrementAndGet();
}

long getCommitPoint(){
	return lastPoint.incrementAndGet();
}

void stop(int status){
	if(info != null)
		{
		synchronized(info)
			{
			info.status.set(status);
			info.notifyAll();
			}
		info = null;
		vals.clear();
		sets.clear();
		commutes.clear();
		//actions.clear();
		}
}


Info info;
long readPoint;
long startPoint;
long startTime;
final RetryEx retryex = new RetryEx();
final ArrayList<Agent.Action> actions = new ArrayList<Agent.Action>();
final HashMap<Ref, Object> vals = new HashMap<Ref, Object>();
final HashSet<Ref> sets = new HashSet<Ref>();
final TreeMap<Ref, ArrayList<CFn>> commutes = new TreeMap<Ref, ArrayList<CFn>>();

final HashSet<Ref> ensures = new HashSet<Ref>();   //all hold readLock


void tryWriteLock(Ref ref){
	try
		{
		if(!ref.lock.writeLock().tryLock(LOCK_WAIT_MSECS, TimeUnit.MILLISECONDS))
			throw retryex;
		}
	catch(InterruptedException e)
		{
		throw retryex;
		}
}

//returns the most recent val
Object lock(Ref ref){
	//can't upgrade readLock, so release it
	releaseIfEnsured(ref);

	boolean unlocked = true;
	try
		{
		tryWriteLock(ref);
		unlocked = false;

		if(ref.tvals != null && ref.tvals.point > readPoint)
			throw retryex;
		Info refinfo = ref.tinfo;

		//write lock conflict
		if(refinfo != null && refinfo != info && refinfo.running())
			{
			if(!barge(refinfo))
				{
				ref.lock.writeLock().unlock();
				unlocked = true;
				return blockAndBail(refinfo);
				}
			}
		ref.tinfo = info;
		return ref.tvals == null ? null : ref.tvals.val;
		}
	finally
		{
		if(!unlocked)
			ref.lock.writeLock().unlock();
		}
}

private Object blockAndBail(Info refinfo){
//stop prior to blocking
	stop(RETRY);
	synchronized(refinfo)
					{
					if(refinfo.running())
						{
						try
							{
							refinfo.wait(LOCK_WAIT_MSECS);
							}
						catch(InterruptedException e)
				{
				}
			}
		}
	throw retryex;
}

private void releaseIfEnsured(Ref ref){
	if(ensures.contains(ref))
		{
		ensures.remove(ref);
		ref.lock.readLock().unlock();
		}
}

void abort() throws AbortException{
	stop(KILLED);
	throw new AbortException();
}

private boolean bargeTimeElapsed(){
	return System.nanoTime() - startTime > BARGE_WAIT_NANOS;
}

private boolean barge(Info refinfo){
	boolean barged = false;
	//if this transaction is older
	//  try to abort the other
	if(bargeTimeElapsed() && startPoint < refinfo.startPoint)
		{
		synchronized(refinfo)
			{
			barged = refinfo.status.compareAndSet(RUNNING, KILLED);
			if(barged)
				refinfo.notifyAll();
			}
		}
	return barged;
}

static LockingTransaction getEx(){
	LockingTransaction t = transaction.get();
	if(t == null || t.info == null)
		throw new IllegalStateException("No transaction running");
	return t;
}

static public boolean isRunning(){
	return getRunning() != null;
}

static LockingTransaction getRunning(){
	LockingTransaction t = transaction.get();
	if(t == null || t.info == null)
		return null;
	return t;
}

static public Object runInTransaction(Callable fn) throws Exception{
	LockingTransaction t = transaction.get();
	if(t == null)
		transaction.set(t = new LockingTransaction());

	if(t.info != null)
		return fn.call();

	return t.run(fn);
}

static class Notify{
	final public Ref ref;
	final public Object oldval;
	final public Object newval;

	Notify(Ref ref, Object oldval, Object newval){
		this.ref = ref;
		this.oldval = oldval;
		this.newval = newval;
	}
}

Object run(Callable fn) throws Exception{
	boolean done = false;
	Object ret = null;
	ArrayList<Ref> locked = new ArrayList<Ref>();
	ArrayList<Notify> notify = new ArrayList<Notify>();

	for(int i = 0; !done && i < RETRY_LIMIT; i++)
		{
		try
			{
			getReadPoint();
			if(i == 0)
				{
				startPoint = readPoint;
				startTime = System.nanoTime();
				}
			info = new Info(RUNNING, startPoint);
			ret = fn.call();
			//make sure no one has killed us before this point, and can't from now on
			if(info.status.compareAndSet(RUNNING, COMMITTING))
				{
				for(Map.Entry<Ref, ArrayList<CFn>> e : commutes.entrySet())
					{
					Ref ref = e.getKey();
<<<<<<< HEAD
					if(sets.contains(ref)) continue;

					ref.lock.writeLock().lock();
=======
					boolean wasEnsured = ensures.contains(ref);
					//can't upgrade readLock, so release it
					releaseIfEnsured(ref);
					tryWriteLock(ref);
>>>>>>> 96174344
					locked.add(ref);
					if(wasEnsured && ref.tvals != null && ref.tvals.point > readPoint)
						throw retryex;

					Info refinfo = ref.tinfo;
					if(refinfo != null && refinfo != info && refinfo.running())
						{
						if(!barge(refinfo))
							throw retryex;
						}
					Object val = ref.tvals == null ? null : ref.tvals.val;
					vals.put(ref, val);
					for(CFn f : e.getValue())
						{
						vals.put(ref, f.fn.applyTo(RT.cons(vals.get(ref), f.args)));
						}
					}
				for(Ref ref : sets)
					{
<<<<<<< HEAD
					ref.lock.writeLock().lock();
					locked.add(ref);
=======
					if(!commutes.containsKey(ref))
						{
						tryWriteLock(ref);
						locked.add(ref);
						}
>>>>>>> 96174344
					}

				//validate and enqueue notifications
				for(Map.Entry<Ref, Object> e : vals.entrySet())
					{
					Ref ref = e.getKey();
					ref.validate(ref.getValidator(), e.getValue());
					}

				//at this point, all values calced, all refs to be written locked
				//no more client code to be called
				long msecs = System.currentTimeMillis();
				long commitPoint = getCommitPoint();
				for(Map.Entry<Ref, Object> e : vals.entrySet())
					{
					Ref ref = e.getKey();
					Object oldval = ref.tvals == null ? null : ref.tvals.val;
					Object newval = e.getValue();
					int hcount = ref.histCount();

					if(ref.tvals == null)
						{
						ref.tvals = new Ref.TVal(newval, commitPoint, msecs);
						}
					else if((ref.faults.get() > 0 && hcount < ref.maxHistory)
							|| hcount < ref.minHistory)
						{
						ref.tvals = new Ref.TVal(newval, commitPoint, msecs, ref.tvals);
						ref.faults.set(0);
						}
					else
						{
						ref.tvals = ref.tvals.next;
						ref.tvals.val = newval;
						ref.tvals.point = commitPoint;
						ref.tvals.msecs = msecs;
						}
					if(ref.getWatches().count() > 0)
						notify.add(new Notify(ref, oldval, newval));
					}

				done = true;
				info.status.set(COMMITTED);
				}
			}
		catch(RetryEx retry)
			{
			//eat this so we retry rather than fall out
			}
		finally
			{
			for(int k = locked.size() - 1; k >= 0; --k)
				{
				locked.get(k).lock.writeLock().unlock();
				}
			locked.clear();
			for(Ref r : ensures)
				{
				r.lock.readLock().unlock();
				}
			ensures.clear();
			stop(done ? COMMITTED : RETRY);
			try
				{
				if(done) //re-dispatch out of transaction
					{
					for(Notify n : notify)
						{
						n.ref.notifyWatches(n.oldval, n.newval);
						}
					for(Agent.Action action : actions)
						{
						Agent.dispatchAction(action);
						}
					}
				}
			finally
				{
				notify.clear();
				actions.clear();
				}
			}
		}
	if(!done)
		throw new Exception("Transaction failed after reaching retry limit");
	return ret;
}

public void enqueue(Agent.Action action){
	actions.add(action);
}

Object doGet(Ref ref){
	if(!info.running())
		throw retryex;
	if(vals.containsKey(ref))
		return vals.get(ref);
	try
		{
		ref.lock.readLock().lock();
		if(ref.tvals == null)
			throw new IllegalStateException(ref.toString() + " is unbound.");
		Ref.TVal ver = ref.tvals;
		do
			{
			if(ver.point <= readPoint)
				return ver.val;
			} while((ver = ver.prior) != ref.tvals);
		}
	finally
		{
		ref.lock.readLock().unlock();
		}
	//no version of val precedes the read point
	ref.faults.incrementAndGet();
	throw retryex;

}

Object doSet(Ref ref, Object val){
	if(!info.running())
		throw retryex;
	if(commutes.containsKey(ref))
		throw new IllegalStateException("Can't set after commute");
	if(!sets.contains(ref))
		{
		sets.add(ref);
		lock(ref);
		}
	vals.put(ref, val);
	return val;
}

void doEnsure(Ref ref){
	if(!info.running())
		throw retryex;
	if(ensures.contains(ref))
		return;
	ref.lock.readLock().lock();

	Info refinfo = ref.tinfo;

	//writer exists
	if(refinfo != null && refinfo.running())
		{
		ref.lock.readLock().unlock();

		if(refinfo != info) //not us, ensure is doomed
			{
			blockAndBail(refinfo); 
			}
		}
	else
		ensures.add(ref);
}

Object doCommute(Ref ref, IFn fn, ISeq args) throws Exception{
	if(!info.running())
		throw retryex;
	if(!vals.containsKey(ref))
		{
		Object val = null;
		try
			{
			ref.lock.readLock().lock();
			val = ref.tvals == null ? null : ref.tvals.val;
			}
		finally
			{
			ref.lock.readLock().unlock();
			}
		vals.put(ref, val);
		}
	ArrayList<CFn> fns = commutes.get(ref);
	if(fns == null)
		commutes.put(ref, fns = new ArrayList<CFn>());
	fns.add(new CFn(fn, args));
	Object ret = fn.applyTo(RT.cons(vals.get(ref), args));
	vals.put(ref, ret);
	return ret;
}

/*
//for test
static CyclicBarrier barrier;
static ArrayList<Ref> items;

public static void main(String[] args){
	try
		{
		if(args.length != 4)
			System.err.println("Usage: LockingTransaction nthreads nitems niters ninstances");
		int nthreads = Integer.parseInt(args[0]);
		int nitems = Integer.parseInt(args[1]);
		int niters = Integer.parseInt(args[2]);
		int ninstances = Integer.parseInt(args[3]);

		if(items == null)
			{
			ArrayList<Ref> temp = new ArrayList(nitems);
			for(int i = 0; i < nitems; i++)
				temp.add(new Ref(0));
			items = temp;
			}

		class Incr extends AFn{
			public Object invoke(Object arg1) throws Exception{
				Integer i = (Integer) arg1;
				return i + 1;
			}

			public Obj withMeta(IPersistentMap meta){
				throw new UnsupportedOperationException();

			}
		}

		class Commuter extends AFn implements Callable{
			int niters;
			List<Ref> items;
			Incr incr;


			public Commuter(int niters, List<Ref> items){
				this.niters = niters;
				this.items = items;
				this.incr = new Incr();
			}

			public Object call() throws Exception{
				long nanos = 0;
				for(int i = 0; i < niters; i++)
					{
					long start = System.nanoTime();
					LockingTransaction.runInTransaction(this);
					nanos += System.nanoTime() - start;
					}
				return nanos;
			}

			public Object invoke() throws Exception{
				for(Ref tref : items)
					{
					LockingTransaction.getEx().doCommute(tref, incr);
					}
				return null;
			}

			public Obj withMeta(IPersistentMap meta){
				throw new UnsupportedOperationException();

			}
		}

		class Incrementer extends AFn implements Callable{
			int niters;
			List<Ref> items;


			public Incrementer(int niters, List<Ref> items){
				this.niters = niters;
				this.items = items;
			}

			public Object call() throws Exception{
				long nanos = 0;
				for(int i = 0; i < niters; i++)
					{
					long start = System.nanoTime();
					LockingTransaction.runInTransaction(this);
					nanos += System.nanoTime() - start;
					}
				return nanos;
			}

			public Object invoke() throws Exception{
				for(Ref tref : items)
					{
					//Transaction.get().doTouch(tref);
//					LockingTransaction t = LockingTransaction.getEx();
//					int val = (Integer) t.doGet(tref);
//					t.doSet(tref, val + 1);
					int val = (Integer) tref.get();
					tref.set(val + 1);
					}
				return null;
			}

			public Obj withMeta(IPersistentMap meta){
				throw new UnsupportedOperationException();

			}
		}

		ArrayList<Callable<Long>> tasks = new ArrayList(nthreads);
		for(int i = 0; i < nthreads; i++)
			{
			ArrayList<Ref> si;
			synchronized(items)
				{
				si = (ArrayList<Ref>) items.clone();
				}
			Collections.shuffle(si);
			tasks.add(new Incrementer(niters, si));
			//tasks.add(new Commuter(niters, si));
			}
		ExecutorService e = Executors.newFixedThreadPool(nthreads);

		if(barrier == null)
			barrier = new CyclicBarrier(ninstances);
		System.out.println("waiting for other instances...");
		barrier.await();
		System.out.println("starting");
		long start = System.nanoTime();
		List<Future<Long>> results = e.invokeAll(tasks);
		long estimatedTime = System.nanoTime() - start;
		System.out.printf("nthreads: %d, nitems: %d, niters: %d, time: %d%n", nthreads, nitems, niters,
		                  estimatedTime / 1000000);
		e.shutdown();
		for(Future<Long> result : results)
			{
			System.out.printf("%d, ", result.get() / 1000000);
			}
		System.out.println();
		System.out.println("waiting for other instances...");
		barrier.await();
		synchronized(items)
			{
			for(Ref item : items)
				{
				System.out.printf("%d, ", (Integer) item.currentVal());
				}
			}
		System.out.println("\ndone");
		System.out.flush();
		}
	catch(Exception ex)
		{
		ex.printStackTrace();
		}
}
*/
}<|MERGE_RESOLUTION|>--- conflicted
+++ resolved
@@ -272,16 +272,10 @@
 				for(Map.Entry<Ref, ArrayList<CFn>> e : commutes.entrySet())
 					{
 					Ref ref = e.getKey();
-<<<<<<< HEAD
-					if(sets.contains(ref)) continue;
-
-					ref.lock.writeLock().lock();
-=======
 					boolean wasEnsured = ensures.contains(ref);
 					//can't upgrade readLock, so release it
 					releaseIfEnsured(ref);
 					tryWriteLock(ref);
->>>>>>> 96174344
 					locked.add(ref);
 					if(wasEnsured && ref.tvals != null && ref.tvals.point > readPoint)
 						throw retryex;
@@ -293,7 +287,8 @@
 							throw retryex;
 						}
 					Object val = ref.tvals == null ? null : ref.tvals.val;
-					vals.put(ref, val);
+					if(!sets.contains(ref))
+						vals.put(ref, val);
 					for(CFn f : e.getValue())
 						{
 						vals.put(ref, f.fn.applyTo(RT.cons(vals.get(ref), f.args)));
@@ -301,16 +296,11 @@
 					}
 				for(Ref ref : sets)
 					{
-<<<<<<< HEAD
-					ref.lock.writeLock().lock();
-					locked.add(ref);
-=======
 					if(!commutes.containsKey(ref))
 						{
 						tryWriteLock(ref);
 						locked.add(ref);
 						}
->>>>>>> 96174344
 					}
 
 				//validate and enqueue notifications
