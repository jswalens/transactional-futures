--- conflicted
+++ resolved
@@ -3135,7 +3135,6 @@
 					this.onMethod = (java.lang.reflect.Method) methods.get(0);
 					}
 				}
-<<<<<<< HEAD
 			else if(pvar == null && VAR_CALLSITES.isBound()
 			        && fvar.ns.name.name.startsWith("clojure")
 					&& !RT.booleanCast(RT.get(RT.meta(fvar),dynamicKey))
@@ -3147,17 +3146,6 @@
 //				this.isDirect = true;
 //				this.siteIndex = registerVarCallsite(((VarExpr) fexpr).var);
 				}
-=======
-//			else if(pvar == null && VAR_CALLSITES.isBound()
-//			        && fvar.ns.name.name.startsWith("clojure")
-//					&& !RT.booleanCast(RT.get(RT.meta(fvar),dynamicKey))
-//					)
-//				{
-//				//todo - more specific criteria for binding these
-//				this.isDirect = true;
-//				this.siteIndex = registerVarCallsite(((VarExpr) fexpr).var);
-//				}
->>>>>>> 77be185a
 			}
 		this.tag = tag != null ? tag : (fexpr instanceof VarExpr ? ((VarExpr) fexpr).tag : null);
 	}
