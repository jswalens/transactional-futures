--- conflicted
+++ resolved
@@ -845,42 +845,12 @@
   [x] (. clojure.lang.Numbers (inc x)))
 
 ;; reduce is defined again later after InternalReduce loads
-<<<<<<< HEAD
 (defn ^:private ^:static
   reduce1
-  ([f coll]
-     (let [s (seq coll)]
-       (if s
-         (reduce1 f (first s) (next s))
-         (f))))
-  ([f val coll]
-     (let [s (seq coll)]
-       (if s
-         (if (chunked-seq? s)
-           (recur f 
-                  (.reduce (chunk-first s) f val)
-                  (chunk-next s))
-           (recur f (f val (first s)) (next s)))
-         val))))
-=======
-(def
-    ^{:arglists '([f coll] [f val coll])
-      :doc "f should be a function of 2 arguments. If val is not supplied,
-  returns the result of applying f to the first 2 items in coll, then
-  applying f to that result and the 3rd item, etc. If coll contains no
-  items, f must accept no arguments as well, and reduce returns the
-  result of calling f with no arguments.  If coll has only 1 item, it
-  is returned and f is not called.  If val is supplied, returns the
-  result of applying f to val and the first item in coll, then
-  applying f to that result and the 2nd item, etc. If coll contains no
-  items, returns val and f is not called."
-      :added "1.0"}    
-    reduce
-     (fn r
        ([f coll]
              (let [s (seq coll)]
                (if s
-                 (r f (first s) (next s))
+         (reduce1 f (first s) (next s))
                  (f))))
        ([f val coll]
           (let [s (seq coll)]
@@ -890,8 +860,7 @@
                        (.reduce (chunk-first s) f val)
                        (chunk-next s))
                 (recur f (f val (first s)) (next s)))
-              val)))))
->>>>>>> 77be185a
+         val))))
 
 (defn reverse
   "Returns a seq of the items in coll in reverse order. Not lazy."
@@ -4924,22 +4893,6 @@
   {:added "1.0"}
   ([tag parent] (alter-var-root #'global-hierarchy underive tag parent) nil)
   ([h tag parent]
-<<<<<<< HEAD
-   (let [tp (:parents h)
-         td (:descendants h)
-         ta (:ancestors h)
-         tf (fn [m source sources target targets]
-              (reduce1
-               (fn [ret k]
-                 (assoc ret k
-                        (reduce1 disj (get targets k) (cons target (targets target)))))
-               m (cons source (sources source))))]
-     (if (contains? (tp tag) parent)
-       {:parent (assoc (:parents h) tag (disj (get tp tag) parent))
-        :ancestors (tf (:ancestors h) tag td parent ta)
-        :descendants (tf (:descendants h) parent ta tag td)}
-       h))))
-=======
     (let [parentMap (:parents h)
 	  childsParents (if (parentMap tag)
 			  (disj (parentMap tag) parent) #{})
@@ -4949,10 +4902,9 @@
 	  deriv-seq (flatten (map #(cons (key %) (interpose (key %) (val %)))
 				       (seq newParents)))]
       (if (contains? (parentMap tag) parent)
-	(reduce #(apply derive %1 %2) (make-hierarchy)
+	(reduce1 #(apply derive %1 %2) (make-hierarchy)
 		(partition 2 deriv-seq))
 	h))))
->>>>>>> 77be185a
 
 
 (defn distinct?
@@ -5793,12 +5745,7 @@
 (load "gvec")
 
 ;; redefine reduce with internal-reduce
-<<<<<<< HEAD
-
 (defn reduce
-=======
-#_(defn reduce
->>>>>>> 77be185a
   "f should be a function of 2 arguments. If val is not supplied,
   returns the result of applying f to the first 2 items in coll, then
   applying f to that result and the 3rd item, etc. If coll contains no
@@ -5885,14 +5832,8 @@
   invoke the body in another thread, and will cache the result and
   return it on all subsequent calls to deref/@. If the computation has
   not yet finished, calls to deref/@ will block."
-<<<<<<< HEAD
-  {:added "1.1"
-   :static true}
-  [& body] `(future-call (fn [] ~@body)))
-=======
   {:added "1.1"}
   [& body] `(future-call (^{:once true} fn* [] ~@body)))
->>>>>>> 77be185a
 
 
 (defn future-cancel
