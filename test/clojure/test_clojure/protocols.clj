--- conflicted
+++ resolved
@@ -182,10 +182,6 @@
 
 (deftest defrecord-acts-like-a-map
   (let [rec (r 1 2)]
-<<<<<<< HEAD
-    (is (= (r 1 3 {} {:c 4}) (merge rec {:b 3 :c 4})))
-    #_(is (= {:a 11 :b 2 :c 10} (merge-with + rec {:a 10 :c 10})))))
-=======
     (is (.equals (r 1 3 {} {:c 4}) (merge rec {:b 3 :c 4})))
     (is (.equals {:foo 1 :b 2} (set/rename-keys rec {:a :foo})))
     (is (.equals {:a 11 :b 2 :c 10} (merge-with + rec {:a 10 :c 10})))))
@@ -194,7 +190,6 @@
   (let [empty (EmptyRecord.)]
     (is (nil? (seq empty)))
     (is (not (.containsValue empty :a)))))
->>>>>>> 77be185a
 
 (deftest defrecord-interfaces-test
   (testing "java.util.Map"
